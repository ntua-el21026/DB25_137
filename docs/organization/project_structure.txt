--- conflicted
+++ resolved
@@ -59,8 +59,5 @@
         ├── Q9.sql
         └── Q9_out.txt
 
-<<<<<<< HEAD
-10 directories, 49 files
-=======
-9 directories, 49 files
->>>>>>> 0537436e
+
+10 directories, 49 files