--- conflicted
+++ resolved
@@ -12,19 +12,12 @@
 │   ├── data_generation
 │   │   └── faker.py
 │   ├── organization
-<<<<<<< HEAD
-│   │   ├── intcheck.py
-│   │   └── struct.py
-│   └── runall.py
-=======
 │   │   ├── dbdata.py
-│   │   ├── loading.py
 │   │   └── structure.py
 │   ├── run_all_scripts.py
 │   └── sql_utils
 │       ├── drop_tables.py
 │       └── queries.py
->>>>>>> eaae7a08
 ├── diagrams
 │   ├── README.md
 │   ├── er.pdf
@@ -36,48 +29,40 @@
 │       ├── datalist.txt
 │       ├── integrity_report.txt
 │       └── project_structure.txt
-├── sql
-│   ├── indexing.sql
-│   ├── install.sql
-│   ├── load.sql
-│   ├── procedures.sql
-│   ├── queries
-│   │   ├── Q1.sql
-│   │   ├── Q10.sql
-│   │   ├── Q10_out.txt
-│   │   ├── Q11.sql
-│   │   ├── Q11_out.txt
-│   │   ├── Q12.sql
-│   │   ├── Q12_out.txt
-│   │   ├── Q13.sql
-│   │   ├── Q13_out.txt
-│   │   ├── Q14.sql
-│   │   ├── Q14_out.txt
-│   │   ├── Q15.sql
-│   │   ├── Q15_out.txt
-│   │   ├── Q1_out.txt
-│   │   ├── Q2.sql
-│   │   ├── Q2_out.txt
-│   │   ├── Q3.sql
-│   │   ├── Q3_out.txt
-│   │   ├── Q4.sql
-│   │   ├── Q4_out.txt
-│   │   ├── Q5.sql
-│   │   ├── Q5_out.txt
-│   │   ├── Q6.sql
-│   │   ├── Q6_out.txt
-│   │   ├── Q7.sql
-│   │   ├── Q7_out.txt
-│   │   ├── Q8.sql
-│   │   ├── Q8_out.txt
-│   │   ├── Q9.sql
-│   │   └── Q9_out.txt
-│   ├── triggers.sql
-│   └── views.sql
-└── test
+└── sql
+    ├── install.sql
+    ├── load.sql
+    ├── pulse_university_data.sql
+    └── queries
+        ├── Q1.sql
+        ├── Q10.sql
+        ├── Q10_out.txt
+        ├── Q11.sql
+        ├── Q11_out.txt
+        ├── Q12.sql
+        ├── Q12_out.txt
+        ├── Q13.sql
+        ├── Q13_out.txt
+        ├── Q14.sql
+        ├── Q14_out.txt
+        ├── Q15.sql
+        ├── Q15_out.txt
+        ├── Q1_out.txt
+        ├── Q2.sql
+        ├── Q2_out.txt
+        ├── Q3.sql
+        ├── Q3_out.txt
+        ├── Q4.sql
+        ├── Q4_out.txt
+        ├── Q5.sql
+        ├── Q5_out.txt
+        ├── Q6.sql
+        ├── Q6_out.txt
+        ├── Q7.sql
+        ├── Q7_out.txt
+        ├── Q8.sql
+        ├── Q8_out.txt
+        ├── Q9.sql
+        └── Q9_out.txt
 
-<<<<<<< HEAD
-11 directories, 55 files
-=======
-9 directories, 50 files
->>>>>>> eaae7a08
+9 directories, 49 files